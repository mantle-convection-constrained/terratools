"""
This submodule contains internal functions for performing
plotting of TerraModels and other classes in terratools.
"""

_CARTOPY_INSTALLED = True
_CARTOPY_NOT_INSTALLED_EXCEPTION = None

try:
    import cartopy.crs as ccrs
except ImportError as exception:
    _CARTOPY_INSTALLED = False
    _CARTOPY_NOT_INSTALLED_EXCEPTION = exception

import matplotlib.pyplot as plt
import matplotlib as mpl
import numpy as np
import os
import scipy.interpolate
import scipy.stats
import sys


def layer_grid(
    lon,
    lat,
    radius,
    values,
    delta=None,
    extent=(-180, 180, -90, 90),
    label=None,
    method="nearest",
    coastlines=True,
    cmap=None,
    vmin=None,
    vmax=None,
    fig=None,
    ax=None,
    **subplots_kwargs,
):
    """
    Take a set of arbitrary points in longitude and latitude, each
    with a different value, and create a grid of these values, which
    is then plotted on a map.

    :param lon: Set of longitudes in degrees
    :param lat: Set of latitudes in degrees
    :param radius: Radius of layer in km
    :param values: Set of the values taken at each point
    :param delta: Grid spacing in degrees
    :param extent: Tuple giving min longitude, max longitude, min latitude
        and max latitude (all in degrees), defining the region to plot
    :param label: Label for values; e.g. "Temperature / K"
    :param method: Can be one of:
        * "nearest": nearest neighbour only;
        * "mean": mean of all values within each grid point
    :param coastlines: If ``True`` (the default) use cartopy
        to plot coastlines.  Otherwise, do not plot coastlines.
        This works around an issue with Cartopy when
        installed in certain situations.  See
        https://github.com/SciTools/cartopy/issues/879 for details.
    :param cmap: colour map
    :param vmin: minimum value to show on plot
    :param vamx: maximum value to show on plot
    :param fig: figure handle
    :param ax: axis handle
    :param **subplots_kwargs: Extra keyword arguments passed to
        `matplotlib.pyplot.subplots`
    :returns: tuple of figure and axis handles, respectively
    """
    if not _CARTOPY_INSTALLED:
        sys.stderr.write("layer_grid require cartopy to be installed")
        raise _CARTOPY_NOT_INSTALLED_EXCEPTION

    if fig == None or ax == None:
        fig, ax = plt.subplots(
            subplot_kw={"projection": ccrs.EqualEarth(), **subplots_kwargs}
        )

    if len(extent) != 4:
        raise ValueError("extent must contain four values")
    elif extent[1] <= extent[0]:
        raise ValueError(
            "maximum longitude must be more than minimum; have"
            + f"min = {extent[0]} and max = {extent[1]}"
        )
    elif extent[3] <= extent[2]:
        raise ValueError(
            "maximum latitude must be more than minimum; have"
            + f"min = {extent[2]} and max = {extent[3]}"
        )

    minlon, maxlon, minlat, maxlat = extent

    if delta is None:
        lonrange = maxlon - minlon
        latrange = maxlat - minlat
        max_range = max(lonrange, latrange)
        delta = max_range / 200
    elif delta <= 0:
        raise ValueError("delta must be more than 0")

    grid_lons = np.arange(minlon, maxlon, delta)
    grid_lats = np.arange(minlat, maxlat, delta)
    grid_lon, grid_lat = np.meshgrid(grid_lons, grid_lats)

    if method == "nearest":
        grid = scipy.interpolate.griddata(
            (lon, lat), values, (grid_lon, grid_lat), method="nearest"
        )
    elif method == "mean":
        grid, _, _, _ = scipy.stats.binned_statistic_2d(
            lon, lat, values, bins=[grid_lons, grid_lats]
        )
        grid = np.transpose(grid)
    else:
        raise ValueError(f"unsupported method '{method}'")

    grid = np.flip(grid, axis=0)

    transform = ccrs.PlateCarree()
    # ax.set_extent(extent,crs=transform)

    if cmap is None:
        cmap = "viridis"

    vmin = np.min(grid) if vmin == None else vmin
    vmax = np.max(grid) if vmax == None else vmax

    contours = ax.imshow(
        grid, transform=transform, extent=extent, cmap=cmap, vmin=vmin, vmax=vmax
    )
    ax.set_title(f"Radius {int(radius)} km")
    ax.set_xlabel(f"{label}", fontsize=12)

    cbar = plt.colorbar(
        contours,
        ax=ax,
        orientation="horizontal",
        pad=0.05,
        aspect=30,
        shrink=0.5,
        label=(label if label is not None else ""),
    )

    # This leads to a segfault on machines where cartopy is not installed
    # from conda-forge, or where it was not built from source:
    # https://github.com/SciTools/cartopy/issues/879
    if coastlines:
        ax.coastlines()

    return fig, ax, cbar


def plot_section(
<<<<<<< HEAD
    distances,
    radii,
    grid,
    label=None,
    show=True,
    levels=25,
    cmap="turbo",
    fig=None,
    ax=None
=======
    distances, radii, grid, label=None, show=True, levels=25, cmap="turbo", fig=None, ax=None
>>>>>>> 12ac660a
):
    """
    Create a plot of a cross-section.

    :param distances: Distances along cross section, given as the angle
        subtended at the Earth's centre between the starting and
        end points of the section, in degrees.
    :type distance: set of floats

    :param radii: Radii of cross section.
    :type minradius: set of floats

    :param grid: Values of the field evaluated at each distance and radius
        point, where the first axis given the distance index, and the second
        axis gives the radius index.
    :type grid: 2d array

    :param label: Label for colour scale
    :type label: str

    :param levels: Number of levels or set of levels to plot
    :type levels: int or set of floats

    :param cmap: Colour map to be used (default "turbo")
    :type cmap: str

    :param show: If `True` (default), show the plot
    :type show: bool

    :param fig: figure handle
    :type fig: matplotlib.figure.Figure

    :param ax: axis handle
    :type ax: matplotlib.axes._axes.Axes

    :returns: figure and axis handles
    """
    if fig==None or ax==None:
        fig, ax = plt.subplots(subplot_kw={"projection": "polar"})

    if fig == None or ax == None:
        fig, ax = plt.subplots(subplot_kw={"projection": "polar"})

    distances_radians = np.radians(distances)
    min_distance = np.min(distances_radians)
    max_distance = np.max(distances_radians)

    contours = ax.contourf(distances_radians, radii, grid.T, levels=levels, cmap=cmap)
    ax.set_rorigin(0)
    ax.set_thetalim(min_distance, max_distance)
    # Rotate plot so that the middle of the section is up
    ax.set_theta_offset((min_distance + max_distance) / 2 + np.pi / 2)
    # Make distance increase to the right (i.e., clockwise)
    ax.set_theta_direction(-1)

    cbar = plt.colorbar(
        contours,
        ax=ax,
        orientation="horizontal",
        pad=0.05,
        aspect=30,
        shrink=0.5,
        label=(label if label is not None else ""),
    )

    if show:
        plt.show()

    return fig, ax, cbar


def spectral_heterogeneity(
    indat,
    title,
    depths,
    lmin,
    lmax,
    saveplot,
    savepath,
    lyrmin,
    lyrmax,
    fig=None,
    ax=None,
    **subplots_kwargs,
):
    """
    Creates a contour plot from the power spectrum over depth
    :param indat: array containing power spectrum at each radial layer.
        shape (nr,lmax+1)
    :param depths: array containing depths corresponding to power spectra
    :param lmin: minimum spherical harmonic degree to plot
    :param lmax: maximum spherical harmonic degree to plot
    :param saveplot: flag to save figure
    :param savepath: path under which to save figure
    :param lyrmin: minimum layer to plot
    :param lyrmax: maximum layer to plot
    :param fig: figure handle
    :param ax: axis handle
    :param **subplots_kwargs: Extra keyword arguments passed to
            `matplotlib.pyplot.subplots`
    :returns: tuple of figure, axis and cbar handles, respectively
    """

    logged = np.log(indat[lyrmin:lyrmax, lmin : lmax + 1])
    deps = depths[lyrmin:lyrmax]

    if fig == None or ax == None:
        fig, ax = plt.subplots(figsize=(8, 6), **subplots_kwargs)

    plotmin = np.min(logged)
    plotmax = np.max(logged)
    levels = np.linspace(plotmin, plotmax, 10)
    cs = ax.contourf(np.arange(lmin, lmax + 1), deps, logged, levels=levels)
    ax.set_ylabel("Depth (km)", fontsize=12)
    ax.set_xlabel("L", fontsize=12)
    ax.set_xlim(lmin - 1, lmax + 1)
    if title == None:
        ax.set_title(f"Spherical Harmonic Power Spectrum")
    else:
        ax.set_title(f"Spherical Harmonic Power Spectrum \n for {title} field")
    plt.gca().invert_yaxis()
    cbar = fig.colorbar(cs, ax=ax, shrink=0.9, orientation="horizontal", pad=0.1)
    cbar.set_label("ln(Power)", fontsize=12)

    if saveplot:
        if savepath == None:
            savepath = "."
        if title == None:
            title = ""
        plt.savefig(
            f"{savepath}/powers_{title}.pdf", format="pdf", dpi=200, bbox_inches="tight"
        )

    return fig, ax, cbar


def plumes_3d(
    plmobj,
    elev=10,
    azim=70,
    roll=0,
    dist=20,
    cmap="terrain",
    **subplots_kwargs,
):
    """
    Generate 3D scatter plot of grid points which correspond to plumes
    coloured by plumeID. First convert from lon,lat,depth to cartesian
    for plotting.

    :param elev: camera elevation (degrees)
    :param azim: camera azimuth (degrees)
    :param roll: camera roll (degrees)
    :param dist: camera distance (unitless)
    :param cmap: string corresponding to matplotlib colourmap
    """

    nplms = plmobj.n_plms

    map = mpl.colormaps[cmap]
    maplin = map(np.linspace(0, 1, nplms))

    fig = plt.figure(figsize=(12, 12))
    ax = plt.subplot(projection="3d")

    ax.dist = dist

    for i in range(nplms):
        plm_pnts = plmobj.plm_coords[i]
        for j, depth in enumerate(plmobj.plm_depths[i]):
            r = plmobj._model.get_radii()[-1] - plm_pnts[j][:, 2]
            x, y, z = _latlon2xyz(plm_pnts[j][:, 1], plm_pnts[j][:, 0], r)
            if j == 0:
                ax.scatter(x, y, z, color=[maplin[i]], label=str(i))
            else:
                ax.scatter(x, y, z, color=[maplin[i]])

    # draw sphere
    u, v = np.mgrid[0 : 2 * np.pi : 100j, 0 : np.pi : 50j]
    x = 3480 * np.cos(u) * np.sin(v)
    y = 3480 * np.sin(u) * np.sin(v)
    z = 3480 * np.cos(v)
    ax.plot_surface(x, y, z, color="gray")
    ax.view_init(
        elev=elev,
        azim=azim,
        roll=roll,
    )
    ax.set_title(f"{nplms} plumes detected", y=0.9)
    ax.set_xlabel("X (km)")
    ax.set_ylabel("Y (km)")
    ax.set_zlabel("Z (km)")
    ax.legend(title="PlumeID", loc="lower center", ncol=int(nplms / 2))

    return fig, ax


def point(
    ax,
    lon,
    lat,
    color="red",
    size=4,
    text=None,
    textcolor="black",
    fontsize=11,
    **subplots_kwargs,
):
    """
    Plot point(s) onto a axis.
    :param ax: axis handle on which to draw
    :param lon: array of longitudinal points
    :param lat: array of latitudinal points
    :param color: color of points
    :param size: size of point to plot
    :param text: string to label point
    :param textcolor: color of text
    :param fontsize: fontsize for text:
    :param **subplots_kwargs: Extra keyword arguments passed to
            `matplotlib.pyplot.subplots`
    """
    transform = ccrs.PlateCarree()
    ax.scatter(lon, lat, transform=transform, color=color, s=size)
    if text != None:
        ax.text(
            lon, lat, f"{text}", transform=transform, c=textcolor, fontsize=fontsize
        )


def _latlon2xyz(lats, lons, r):
    """
    Lats, lons, r(kilometers) taken as input (flattened)
    returns cartesian x,y,z centered around the center
    of the Earth.
    """
    lats = np.deg2rad(lats)
    lons = np.deg2rad(lons)
    x = r * np.cos(lats) * np.cos(lons)
    y = r * np.cos(lats) * np.sin(lons)
    z = r * np.sin(lats)
    return x, y, z<|MERGE_RESOLUTION|>--- conflicted
+++ resolved
@@ -153,7 +153,6 @@
 
 
 def plot_section(
-<<<<<<< HEAD
     distances,
     radii,
     grid,
@@ -163,9 +162,6 @@
     cmap="turbo",
     fig=None,
     ax=None
-=======
-    distances, radii, grid, label=None, show=True, levels=25, cmap="turbo", fig=None, ax=None
->>>>>>> 12ac660a
 ):
     """
     Create a plot of a cross-section.

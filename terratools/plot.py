--- conflicted
+++ resolved
@@ -257,12 +257,8 @@
     lyrmax,
     fig=None,
     ax=None,
-<<<<<<< HEAD
     return_cbar=False,
-    **subplots_kwargs,
-=======
     **kwargs,
->>>>>>> 4d72c814
 ):
     """
     Creates a contour plot from the power spectrum over depth

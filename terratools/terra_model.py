"""
This submodule provides the TerraModel class.  This class holds
the data contained within a single time slice of a TERRA mantle
convection simulation.
"""

import healpy as hp
import netCDF4
import numpy as np
import re
from sklearn.neighbors import NearestNeighbors
import pickle
from . import geographic
from . import plot
from . import flow_conversion
from . import plume_detection

from .lookup_tables import TABLE_FIELDS, SeismicLookupTable, MultiTables
from .properties.profiles import prem_pressure

# Precision of coordinates in TerraModel
COORDINATE_TYPE = np.float32
# Precision of values in TerraModel
VALUE_TYPE = np.float32

# The following are the names of scalar fields which are allowed
# to be present in the _fields attribute of TerraModel, and a description
# of those fields.
_SCALAR_FIELDS = {
    "t": "Temperature field [K]",
    "c": "Scalar composition field [unitless]",
    "p": "Pressure field [GPa]",
    "vp": "P-wave velocity (elastic) [km/s]",
    "vs": "S-wave velocity (elastic) [km/s]",
    "vphi": "Bulk sound velocity (elastic) [km/s]",
    "vp_an": "P-wave velocity (anelastic) [km/s]",
    "vs_an": "S-wave velocity (anelastic) [km/s]",
    "vphi_an": "Bulk sound velocity (anelastic) [km/s]",
    "density": "Density [g/cm^3]",
    "qp": "P-wave quality factor [unitless]",
    "qs": "S-wave quality factor [unitless]",
    "visc": "Viscosity [Pas]",
    "mage": "Time of last melting [yr]",
    "sigma_z": "Radial Stress [Pa]",
    "h_cmb": "CMB heat flux [mW/m^2]",
    "he3": "He3 [mols]",
    "he4": "He4 [mols]",
    "ar36": "Ar36 [mols]",
    "ar40": "Ar40 [mols]",
    "k40": "K40 [mols]",
    "pb204": "Pb204 [mols]",
    "pb206": "Pb206 [mols]",
    "pb207": "Pb207 [mols]",
    "pb208": "Pb208 [mols]",
    "th232": "Th232 [mols]",
    "u235": "U235 [mols]",
    "u238": "U238 [mols]",
    "h2o": "H2O [mols]",
    "ppv": "pPv adundance [%]",
}

# These are 'vector' fields which contain more than one component
# at each node of the grid.
_VECTOR_FIELDS = {
    "u_xyz": "Flow field in Cartesian coordinates (three components) [m/s]",
    "u_enu": "Flow field in geographic coordinates (three components) [m/s]",
    "c_hist": "Composition histogram (_nc components) [unitles]",
}

_VECTOR_FIELD_NCOMPS = {
    "u_xyz": 3,
    "u_enu": 3,
    "c_hist": None,
}

# All fields of any kind
_ALL_FIELDS = {**_SCALAR_FIELDS, **_VECTOR_FIELDS}

# Mapping of fields to NetCDF file variable names.
# Each field name maps to one or more variables.
# Fields which don't have a defined name should not have a key in this dict.
_FIELD_NAME_TO_VARIABLE_NAME = {
    "t": ("temperature",),
    "c_hist": ("composition_fractions",),
    "u_xyz": ("velocity_x", "velocity_y", "velocity_z"),
    "vp": ("vp",),
    "vs": ("vs",),
    "vphi": ("v_bulk",),
    "vp_an": ("vp_anelastic",),
    "vs_an": ("vs_anelastic",),
    "density": ("density",),
    "visc": ("viscosity",),
    "mage": ("meltage",),
    "sigma_z": ("radial_stress",),
    "h_cmb": ("cmb_heat_flux",),
    "he3": ("He3",),
    "he4": ("He4",),
    "ar36": ("Ar36",),
    "ar40": ("Ar40",),
    "k40": ("K40",),
    "pb204": ("Pb204",),
    "pb206": ("Pb206",),
    "pb207": ("Pb207",),
    "pb208": ("Pb208",),
    "th232": ("Th232",),
    "u235": ("U235",),
    "u238": ("U238",),
    "h2o": ("H2O",),
    "ppv": ("pPv",),
}


# Mapping of variable names in NetCDF files to field names
# in this module.  This is a many to one mapping.
_VARIABLE_NAME_TO_FIELD_NAME = {}
for key, vals in _FIELD_NAME_TO_VARIABLE_NAME.items():
    for val in vals:
        _VARIABLE_NAME_TO_FIELD_NAME[val] = key

# Mapping of field name to default colour scale
_FIELD_COLOUR_SCALE = {
    field: ("turbo_r" if field.startswith("v") or field == "density" else "turbo")
    for field in _SCALAR_FIELDS
}


class NewFieldNameError(Exception):
    """
    Exception type raised when trying to use an incorrect field name
    """

    def __init__(self, field):
        self.message = f"for new field '{field}' you must also pass `label='label'`."
        super().__init__(self.message)


class FieldNameError(Exception):
    """
    Exception type raised when trying to use an incorrect field name
    """

    def __init__(self, field):
        self.message = f"'{field}' is not a valid TerraModel field name"
        super().__init__(self.message)


class PlumeFieldError(Exception):
    """
    Exception type raised when correct fields not available for plume detection
    """

    def __init__(self, field):
        self.message = (
            f"'{field}' is required as a field in the TerraModel for plume detection."
        )
        super().__init__(self.message)


class NoFieldError(Exception):
    """
    Exception type raised when trying to access a field which is not present
    """

    def __init__(self, field):
        self.message = f"Model does not contain field {field}"
        super().__init__(self.message)


class NoSphError(Exception):
    """
    Exception type raised when trying to access spherical harmonics which have
    not yet been calculated.
    """

    def __init__(self, field):
        self.message = f"Spherical hamronic coefficients for {field} have not yet been calculated, use `calc_spherical_harmonics`"
        super().__init__(self.message)


class FieldDimensionError(Exception):
    """
    Exception type raised when trying to set a field when the dimensions
    do not match the coordinates in the model
    """

    def __init__(self, model, array, name=""):
        self.message = (
            f"Field array {name} has incorrect first two dimensions. "
            + f"Expected {(model._nlayers, model._npts)}; got {array.shape[0:2]}"
        )
        super().__init__(self.message)


class VersionError(Exception):
    """
    Exception type raised when old version of unversioned netCDF files
    are passed in.
    """

    def __init__(self, version):
        self.message = f"NetCDF file version '{version}' is not supported. Please convert with convert_files.convert"
        super().__init__(self.message)


class SizeError(Exception):
    """
    Exception type raised when input param is wrong shape
    """

    def __init__(self):
        self.message = f"Input params lons, lats, field mut be of same length"
        super().__init__(self.message)


class LayerMethodError(Exception):
    """
    Exception type raised when trying to call incompatible TerraModel method for
    a TerraModelLayer object
    """

    def __init__(self, name):
        self.message = f"Method {name} is incompatible with TerraModelLayer objects"
        super().__init__(self.message)


class FileFormatError(Exception):
    """
    Exception type raised when a netCDF file is not correctly formatted.
    """

    def __init__(self, file, name, expected_value, actual_value):
        self.message = (
            f"Unexpected value for {name} in file '{file}'. "
            + f"Expected {expected_value} but got {actual_value}"
        )
        super().__init__(self.message)


class TerraModel:
    """
    Class holding a TERRA model at a single point in time.

    A TerraModel contains the coordinates of each lateral point, the
    radii of each layer, and zero or more fields at each of these points.

    Fields are either 2D (for scalar fields like temperature) or 3D
    (for multicomponent arrays like flow velocity) NumPy arrays.

    There are two kinds of methods which give you information about
    the contents of a TerraModel:

    1. Methods starting with ``get_`` return a reference to something held
       within the model.  Hence things returned
       by ``get``ters can be modified and the TerraModel instance is also
       modified.  For example, ``get_field("vp")`` returns the array containing
       the P-wave velocity for the whole model, and you can update any values
       within it.  You should **not** change the shape or length of any arrays
       returned from ``get_`` methods, as this will make the internal state
       of a TerraModel inconsistent.

    2. Methods which are simply a noun (like ``number_of_compositions``)
       return a value and this cannot be used to change the model.

    Model coordinates
    -----------------
    TerraModels have a number of layers, and within each layer there are
    a number of lateral points, of which there are always the same number.
    Points on each layer at the same point index always have the same
    coordinates.

    Use ``TerraModel.get_lateral_points()`` to obtain the longitude and
    latitude of the lateral points.

    ``TerraModel.get_radii()`` returns instead the radii (in km) of
    each of the layers in the model.

    Model fields
    ------------
    Models fields (as returned by ``TerraModel.get_field``) are simply
    NumPy arrays.  The first index is the layer index, and the second
    is the point index.

    As an example, if for a model ``m`` you obtain the temperature field
    with a call ``temp = m.get_field("t")``, the lateral coordinates
    ``lon, lat = m.get_lateral_points()`` and the radii ``r = m.get_radii()``,
    the temperature at ``lon[ip], lat[ip]`` and radius ``r[ir]`` is given
    by ``temp[ir,ip]``.

    Nearest neighbours
    ------------------
    The nearest lateral point index to an arbitrary geographic location
    can be obtained by ``m.nearest_index(lon, lat)``, whilst the nearest
    ``n`` neighbours can be obtained with ``m.nearest_indices(lon, lat, n)``.
    ``m.nearest_neighbours(lon, lat, n)`` also returns the distances to
    each near-neighbour.
    """

    def __init__(
        self,
        lon,
        lat,
        r,
        surface_radius=None,
        fields={},
        c_histogram_names=None,
        c_histogram_values=None,
        lookup_tables=None,
        pressure_func=None,
    ):
        """
        Construct a TerraModel.

        The basic TerraModel constructor requires the user to supply a set
        of radii ``r`` in km, and a set of lateral point coordinates as
        two separate arrays of longitude and latitude (in degrees).
        These then define the 2D grid on which the field values are defined.

        Fields are passed in as a dict mapping field name onto either a
        2D array (for scalar fields like temperature), or a 3D array
        for multicomponent fields, like flow velocity or composition histograms.

        Composition histograms enable one to translate from temperature,
        pressure and composition to seismic velocity by assuming the
        model contains a mechanical mixture of some number of different
        chemical components, and performing Voigt averaging over the
        elastic parameters predicted for these compositions, weighted
        by their proportion.  The field ``"c_hist"`` holds a 3D array
        whose last dimension gives the proportion of each component.
        At each depth and position, the proportions must sum to unity,
        and this is checked in the constructor.

        When using a composition histogram, you may pass the
        ``c_histogram_names`` argument, giving the name of each component,
        and ``c_histogram_values``, giving the composition value of each.
        The ith component name corresponds to the proportion of the ith
        slice of the last dimension of the ``"c_hist"`` array.

        Seismic lookup tables should be passed to this constructor
        when using multicomponent composition histograms as a ``dict``
        whose keys are the names in ``c_histogram_name`` and whose values
        are instances of ``terratools.lookup_tables.SeismicLookupTable``.
        Alternatively, ``lookup_tables`` may be an instance of
        ``terratools.lookup_tables.MultiTables``.

        :param lon: Position in longitude of lateral points (degrees)
        :param lat: Position in latitude of lateral points (degrees).  lon and
            lat must be the same length
        :param r: Radius of nodes in radial direction.  Must increase monotonically.
        :param surface_radius: Radius of surface of the model in km, if not the
            same as the largest value of ``r``.  This may be useful
            when using parts of models.
        :param fields: dict whose keys are the names of field, and whose
            values are numpy arrays of dimension (nlayers, npts) for
            scalar fields, and (nlayers, npts, ncomps) for a field
            with ``ncomps`` components at each point
        :param c_histogram_names: The names of each composition of the
            composition histogram, passed as a ``c_hist`` field
        :param c_histogram_values: The values of each composition of the
            composition histogram, passed as a ``c_hist`` field
        :param lookup_tables: A dict mapping composition name to the file
            name of the associated seismic lookup table; or a
            ``lookup_tables.MultiTables``
        :param pressure_func: Function which takes a single argument
            (the radius in km) and returns pressure in Pa.  By default
            pressure is taken from PREM.  The user is responsible for
            ensuring that ``pressure_func`` accepts all values in the radius
            range of the model.
        """

        nlayers = len(r)
        self._nlayers = nlayers

        npts = len(lon)
        if len(lat) != npts:
            raise ValueError("length of lon and lat must be the same")

        # Number of lateral points
        self._npts = npts
        # Longitude and latitude in degrees of lateral points
        self._lon = np.array(lon, dtype=COORDINATE_TYPE)
        self._lat = np.array(lat, dtype=COORDINATE_TYPE)
        # Radius of each layer
        self._radius = np.array(r, dtype=COORDINATE_TYPE)

        # Check for monotonicity of radius
        if not np.all(self._radius[1:] - self._radius[:-1] > 0):
            raise ValueError("radii must increase or decrease monotonically")

        # Surface radius
        self._surface_radius = (
            self._radius[-1] if surface_radius is None else surface_radius
        )
        if self._surface_radius < self._radius[-1]:
            raise ValueError(
                f"surface radius given ({surface_radius} km) is "
                + f"less than largest model radius ({self._radius[-1]} km)"
            )

        # Fit a nearest-neighbour search tree
        self._knn_tree = _fit_nn_tree(self._lon, self._lat)

        # The names of the compositions if using a composition histogram approach
        self._c_hist_names = c_histogram_names

        # The values of the compositions if using a composition histogram approach
        # This is not currently used, but will be shown if present
        self._c_hist_values = c_histogram_values

        # A set of lookup tables
        self._lookup_tables = lookup_tables

        # All the fields are held within _fields, either as scalar or
        # 'vector' fields.
        self._fields = {}

        # Use PREM for pressure if a function is not supplied
        if pressure_func is None:
            _pressure = prem_pressure()
            self._pressure_func = lambda r: _pressure(1000 * self.to_depth(r))
        else:
            self._pressure_func = pressure_func

        # Check fields have the right shape and convert
        for key, val in fields.items():
            array = np.array(val, dtype=VALUE_TYPE)

            if _is_scalar_field(key):
                self._check_field_shape(val, key, scalar=True)

            elif _is_vector_field(key):
                expected_ncomps = _expected_vector_field_ncomps(key)
                if expected_ncomps is None:
                    self._check_field_shape(val, key, scalar=False)
                else:
                    if array.shape != (nlayers, npts, expected_ncomps):
                        raise FieldDimensionError(self, val, key)

                # Special check for composition histograms
                if key == "c_hist":
                    if not _compositions_sum_to_one(array):
                        sums = np.sum(array)
                        min, max = np.min(sums), np.max(sums)
                        raise ValueError(
                            "composition proportions must sum to one for each point"
                            f" (range is [{min}, {max}])"
                        )

            else:
                raise FieldNameError(key)

            self.set_field(key, array)

        # Check lookup table arguments
        if self._lookup_tables is not None and self._c_hist_names is None:
            raise ValueError(
                "must pass a list of composition histogram names "
                + "as c_histogram_names if passing lookup_tables"
            )

        if self._c_hist_names is not None and self._lookup_tables is not None:
            if isinstance(self._lookup_tables, MultiTables):
                lookup_tables_keys = self._lookup_tables._lookup_tables.keys()
            else:
                lookup_tables_keys = self._lookup_tables.keys()

            if sorted(self._c_hist_names) != sorted(lookup_tables_keys):
                raise ValueError(
                    "composition names in c_histogram_names "
                    + f"({self._c_hist_names}) are not "
                    + "the same as the keys in lookup_tables "
                    + f"({self._lookup_tables.keys()})"
                )

            # Check composition values if given
            if self._c_hist_values is not None:
                if len(self._c_hist_values) != len(self._c_hist_names):
                    raise ValueError(
                        "length of c_histogram_values must be "
                        + f"{len(self._c_hist_names)}, the same as for "
                        + "c_histogram_names.  Is actually "
                        + f"{len(self._c_hist_value)}."
                    )

            # Convert to MultiTables if not already
            if not isinstance(self._lookup_tables, MultiTables):
                self._lookup_tables = MultiTables(self._lookup_tables)

    def __repr__(self):
        return f"""TerraModel:
           number of radii: {self._nlayers}
             radius limits: {(np.min(self._radius), np.max(self._radius))}
  number of lateral points: {self._npts}
                    fields: {[name for name in self.field_names()]}
         composition names: {self.get_composition_names()}
        composition values: {self.get_composition_values()}
         has lookup tables: {self.has_lookup_tables()}"""

    def add_lookup_tables(self, lookup_tables):
        """
        Add set of lookup tables to the model.  The tables must have the
        same keys as the model has composition names.

        :param lookup_tables: A ``lookup_tables.MultiTables`` containing
            a lookup table for each composition in the model.
        """
        if not isinstance(lookup_tables, MultiTables):
            raise ValueError(
                "Tables must be provided as a lookup_tables.MultiTables object"
            )

        table_keys = lookup_tables._lookup_tables.keys()
        if sorted(self.get_composition_names()) != sorted(table_keys):
            raise ValueError(
                "Tables must have the same keys as the model compositions. "
                + f"Got {table_keys}; need {self.get_composition_names()}"
            )

        self._lookup_tables = lookup_tables

    def field_names(self):
        """
        Return the names of the fields present in a TerraModel.

        :returns: list of the names of the fields present.
        """
        return self._fields.keys()

    def evaluate(
        self, lon, lat, r, field, method="triangle", depth=False, v_field_ind=None
    ):
        """
        Evaluate the value of field at radius r km, latitude lat degrees
        and longitude lon degrees.

        Note that if r is below the bottom of the model the value at the
        lowest layer is returned; and likewise if r is above the top
        of the model, the value at the highest layer is returned.

        There are two evaluation methods:

        #. ``"triangle"``: Finds the triangle surrounding the point of
           interest and performs interpolation between the values at
           each vertex of the triangle
        #. ``"nearest"``: Just returns the value of the closest point of
           the TerraModel

        In either case, linear interpolation is performed between the two
        surrounding layers of the model.

        :param lon: Longitude in degrees of point of interest
        :param lat: Latitude in degrees of points of interest
        :param r: Radius in km of point of interest
        :param field: String giving the name of the field of interest
        :param method: String giving the name of the evaluation method; a
            choice of 'triangle' (default) or 'nearest'.
        :param depth: If True, treat r as a depth rather than a radius
        :returns: value of the field at that point
        """
        _check_field_name(field)
        self._check_has_field(field)

        if _is_vector_field(field) and v_field_ind == None:
            print("v_field_ind not supplied, defaulting to 0")
            v_field_ind = 0

        if method not in ("triangle", "nearest"):
            raise ValueError("method must be one of 'triangle' or 'nearest'")

        isscalar = False
        if np.isscalar(lon):
            isscalar = True
            lon = np.array([lon])
        if np.isscalar(lat):
            lat = np.array([lat])
        if np.isscalar(r):
            r = np.array([r])

        # Convert lists to numpy arrays
        lon = np.array(lon)
        lat = np.array(lat)
        r = np.array(r)

        radii = self.get_radii()

        if depth:
            r = self.to_radius(r)

        lons, lats = self.get_lateral_points()
        array = (
            self.get_field(field)
            if _is_scalar_field(field)
            else self.get_field(field)[:, :, v_field_ind]
        )

        # Find bounding layers
        ilayer1, ilayer2 = _bounding_indices(r, radii)
        r1, r2 = radii[ilayer1], radii[ilayer2]

        if method == "triangle":
            # Get three nearest points, which should be the surrounding
            # triangle
            idx1, idx2, idx3 = self.nearest_indices(lon, lat, 3).T

            # For the two layers, laterally interpolate the field
            # Note that this relies on NumPy's convention on indexing, where
            # indexing an array with fewer indices than dimensions acts
            # as if the missing, trailing dimensions were indexed with `:`.
            # (E.g., `np.ones((1,2,3))[0,0]` is `[1., 1., 1.]`.)
            val_layer1 = geographic.triangle_interpolation(
                lon,
                lat,
                lons[idx1],
                lats[idx1],
                array[ilayer1, idx1],
                lons[idx2],
                lats[idx2],
                array[ilayer1, idx2],
                lons[idx3],
                lats[idx3],
                array[ilayer1, idx3],
            )

            val_layer2 = geographic.triangle_interpolation(
                lon,
                lat,
                lons[idx1],
                lats[idx1],
                array[ilayer2, idx1],
                lons[idx2],
                lats[idx2],
                array[ilayer2, idx2],
                lons[idx3],
                lats[idx3],
                array[ilayer2, idx3],
            )

        elif method == "nearest":
            index = self.nearest_index(lon, lat)
            val_layer1 = array[ilayer1, index]
            val_layer2 = array[ilayer2, index]

        # Linear interpolation between the adjacent layers
        mask = ilayer1 != ilayer2
        value = val_layer1

        if sum(mask) > 0:
            value[mask] = (
                (r2[mask] - r[mask]) * val_layer1[mask]
                + (r[mask] - r1[mask]) * val_layer2[mask]
            ) / (r2[mask] - r1[mask])

        if isscalar:
            return value[0]
        else:
            return value

    def evaluate_from_lookup_tables(
        self, lon, lat, r, fields=TABLE_FIELDS, method="triangle", depth=False
    ):
        """
        Evaluate the value of a field at radius ``r`` km, longitude
        ``lon`` degrees and latitude ``lat`` degrees by using
        the composition or set of composition proportions at that point
        and a set of seismic lookup tables to convert to seismic
        properties.

        :param lon: Longitude in degrees of point of interest
        :param lat: Latitude in degrees of points of interest
        :param r: Radius in km of point of interest
        :param fields: Iterable of strings giving the names of the
            field of interest, or a single string.  If a single string
            is passed in, then a single value is returned.  By default,
            all fields are returned.
        :param method: String giving the name of the evaluation method; a
            choice of ``'triangle'`` (default) or ``'nearest'``.
        :param depth: If ``True``, treat ``r`` as a depth rather than a radius
        :returns: If a set of fields are passed in, or all are requested
            (the default), a ``dict`` mapping the names of the fields to
            their values.  If a single field is requested, the value
            of that field.
        """
        # Check that the fields we have requested are all valid
        if isinstance(fields, str):
            if fields not in TABLE_FIELDS:
                raise ValueError(
                    f"Field {fields} is not a valid "
                    + f"seismic property. Must be one of {TABLE_FIELDS}."
                )
        else:
            for field in fields:
                if field not in TABLE_FIELDS:
                    raise ValueError(
                        f"Field {field} is not a valid "
                        + f"seismic property. Must be one of {TABLE_FIELDS}."
                    )

        # Convert to radius now
        if depth:
            r = self.to_radius(r)

        # Composition names
        c_names = self.get_composition_names()

        # Get composition proportions and temperature in K
        c_hist = self.evaluate(lon, lat, r, "c_hist", method=method)
        t = self.evaluate(lon, lat, r, "t", method=method)

        # Pressure for this model in Pa
        p = self._pressure_func(r)

        # Evaluate chosen things from lookup tables
        fraction_dict = {c_name: fraction for c_name, fraction in zip(c_names, c_hist)}
        if isinstance(fields, str):
            value = self._lookup_tables.evaluate(p, t, fraction_dict, fields)
            return value
        else:
            values = {
                field: self._lookup_tables.evaluate(p, t, fraction_dict, field)
                for field in fields
            }
            return values

    def write_pickle(self, filename):
        """
        Save the terra model as a python pickle format with the
        given filename.

        :param filename: filename to save terramodel to.
        :type filename: str

        :return: nothing
        """
        f = open(filename, "wb")
        pickle.dump(self, f, pickle.HIGHEST_PROTOCOL)
        f.close()

        return

    def set_field(self, field, values):
        """
        Create a new field within a TerraModel from a predefined array,
        replacing any existing field data.

        :param field: Name of field
        :type field: str
        :param values: numpy.array containing the field.  For scalars it
            should have dimensions corresponding to (nlayers, npts),
            where nlayers is the number of layers and npts is the number
            of lateral points.  For multi-component fields, it should
            have dimensions (nlayers, npts, ncomps), where ncomps is the
            number of components
        :type values: numpy.array
        """
        _check_field_name(field)
        array = np.array(values, dtype=VALUE_TYPE)
        self._check_field_shape(array, field, scalar=_is_scalar_field(field))
        self._fields[field] = np.array(array, dtype=VALUE_TYPE)

    def new_field(self, name, ncomps=None, label=None):
        """
        Create a new, empty field with key ``name``.

        :param name: Name of new field.
        :param ncomps: Number of components for a multicomponent field.
        :returns: the new field
        """
        global _SCALAR_FIELDS, _VECTOR_FIELDS, _ALL_FIELDS, _VECTOR_FIELD_NCOMPS
        if ncomps is not None and ncomps < 1:
            raise ValueError(f"ncomps cannot be less than 1 (is {ncomps})")

        is_vector = _is_vector_field(name)
        ncomps_expected = _expected_vector_field_ncomps(name) if is_vector else None
        if not is_vector and ncomps is not None and ncomps > 1:
            is_vector = True
            ncomps_expected = ncomps

        if label == None:
            _check_new_field_name(name)
        elif is_vector:
            _VECTOR_FIELDS[name] = label
            _VECTOR_FIELD_NCOMPS[name] = ncomps
        else:
            _SCALAR_FIELDS[name] = label

        _ALL_FIELDS = {**_SCALAR_FIELDS, **_VECTOR_FIELDS}

        nlayers = self._nlayers
        npts = self._npts

        if is_vector:
            # For a vector field, either we have not set ncomps and we use the
            # expected number, or there is no expected number and we use what is
            # passed in.  Fields without an expected number of components
            # cannot be made unless ncomps is set.
            if ncomps_expected is None:
                if ncomps is None:
                    raise ValueError(
                        f"Field {name} has no expected number "
                        + "of components, so ncomps must be passed"
                    )
                self.set_field(name, np.zeros((nlayers, npts), dtype=VALUE_TYPE))
            else:
                if ncomps is not None:
                    if ncomps != ncomps_expected:
                        raise ValueError(
                            f"Field {name} should have "
                            + f"{ncomps_expected} fields, but {ncomps} requested"
                        )
                else:
                    ncomps = ncomps_expected

            self.set_field(name, np.zeros((nlayers, npts, ncomps), dtype=VALUE_TYPE))

        else:
            # Scalar field; should not ask for ncomps at all
            if ncomps is not None:
                raise ValueError(f"Scalar field {name} cannot have {ncomps} components")
            self.set_field(name, np.zeros((nlayers, npts), dtype=VALUE_TYPE))

        return self.get_field(name)

    def has_field(self, field):
        """
        Return True if this TerraModel contains a field called ``field``.

        :param field: Name of field
        :returns: True if field is present, and False otherwise
        """
        return field in self._fields.keys()

    def has_lookup_tables(self):
        """
        Return `True` if this TerraModel contains thermodynamic lookup
        tables used to convert temperature, pressure and composition
        into seismic properties.

        :returns: `True` is the model has tables, and `False` otherwise
        """
        return self._lookup_tables is not None

    def get_field(self, field):
        """
        Return the array containing the values of field in a TerraModel.

        :param field: Name of the field
        :returns: the field of interest as a numpy.array
        """
        self._check_has_field(field)
        return self._fields[field]

    def get_spherical_harmonics(self, field):
        """
        Return the spherical harmonic coefficients and power per l (and maps if calculated) or raise NoSphError

        :param field: Name of field
        :type field: str

        :returns: dictionary containing spherical harmonic coefficients and power per l
                  at each layer
        """
        if self._check_has_sph(field):
            return self._sph[field]

    def _check_has_sph(self, field):
        """
        Return True or False if spherical harmonics for the given field
        have been calcualted or not.
        """
        if field in self._sph.keys():
            return True
        else:
            raise NoSphError(field)

    def _check_has_field(self, field):
        """
        If field is not present in this model, raise a NoFieldError
        """
        if not self.has_field(field):
            raise NoFieldError(field)

    def _check_field_shape(self, array, name, scalar=True):
        """
        If the first two dimensions of array are not (nlayers, npts),
        raise an error, and likewise raise an error if the array is
        not rank-2 or rank-3.

        :raises: FieldDimensionError
        """
        if len(array.shape) not in (2, 3):
            raise FieldDimensionError(self, array, name)
        if (scalar and array.shape != (self._nlayers, self._npts)) or (
            not scalar and array.shape[0:2] != (self._nlayers, self._npts)
        ):
            raise FieldDimensionError(self, array, name)

    def number_of_compositions(self):
        """
        If a model contains a composition histogram field ('c_hist'),
        return the number of compositions; otherwise return None.

        :returns: number of compositions or None
        """
        if self.has_field("c_hist"):
            return self.get_field("c_hist").shape[2]
        else:
            return None

    def get_composition_names(self):
        """
        If a model contains a composition histogram field ('c_hist'),
        return the names of the compositions; otherwise return None.

        :returns: list of composition names
        """
        if self.has_field("c_hist"):
            return self._c_hist_names
        else:
            return None

    def get_composition_values(self):
        """
        If a model contains a composition histogram field ('c_hist'),
        return the values of the compositions; otherwise return None.

        :returns: list of composition values
        """
        if self.has_field("c_hist"):
            return self._c_hist_values
        else:
            return None

    def get_lateral_points(self):
        """
        Return two numpy.arrays, one each for the longitude and latitude
        (in degrees) of the lateral points of each depth slice of the fields
        in a model.

        :returns: (lon, lat) in degrees
        """
        return self._lon, self._lat

    def get_lookup_tables(self):
        """
        Return the `terratools.lookup_tables.MultiTables` object which
        holds the model's lookup tables if present, and `None` otherwise.

        :returns: the lookup tables, or `None`.
        """
        if self.has_lookup_tables():
            return self._lookup_tables
        else:
            return None

    def get_radii(self):
        """
        Return the radii of each layer in the model, in km.

        :returns: radius of each layer in km
        """
        return self._radius

    def mean_radial_profile(self, field):
        """
        Return the mean of the given field at each radius.

        :param field: name of field
        :type field: str

        :returns profile: mean values of field at each radius.
        :rtype profile: 1d numpy array of floats.
        """

        # shape is [nradii, npoints]
        field_values = self.get_field(field)

        # take mean across the radii layers
        profile = np.mean(field_values, axis=1)

        return profile

    def radial_profile(self, lon, lat, field, method="nearest"):
        """
        Return the radial profile of the given field
        at a given longitude and latitude point.

        :param lon: Longitude at which to get radial profile.
        :type lon: float

        :param lat: Latitude at which to get radial profile.
        :type lat: float

        :param field: Name of field.
        :type field: str

        :param method: Method by which the lateral points are evaluated.
            if ``method`` is ``"nearest"`` (the default), the nearest
            point to (lon, lat) is found.  If ``method`` is ``"triangle"``,
            then triangular interpolation is used to calculate the value
            of the field at the exact (lon, lat) point.
        :type method: str

        :returns profile: values of field for each radius
                          at a given longitude and latitude.  The radii
                          of each point can be obtained using
                          ``TerraModel.get_radii()``.
        :rtype profile: 1d numpy array of floats.
        """

        if method == "nearest":
            i = self.nearest_index(lon, lat)
            # shape is [nradii, npoints]
            field_values = self.get_field(field)
            # Ensure we return a copy, since this isn't a 'get_'ter
            profile = field_values[:, i].copy()

        else:
            radii = self.get_radii()
            lons = lon * np.ones_like(radii)
            lats = lat * np.ones_like(radii)
            profile = self.evaluate(lons, lats, radii, field, method=method)

        return profile

    def nearest_index(self, lon, lat):
        """
        Return the index or indices of the lateral point(s) nearest to the
        one or more points supplied.  lon and lat may either both be a scalar or
        both an array of points; behaviour is undefined if a mix is
        provided.

        :param lon: Longitude of point(s) of interest (degrees)
        :param lat: Latitude of point(s) of interest (degrees)
        :returns: the index or indices of the nearest lateral point.
            This is a scalar for scalar input, and an array for array input.
        """
        scalar_input = False
        if np.isscalar(lon) and np.isscalar(lat):
            scalar_input = True

        indices = self.nearest_indices(lon, lat, 1)
        if scalar_input:
            return indices[0]
        else:
            return np.array([idx[0] for idx in indices])

    def nearest_indices(self, lon, lat, n):
        """
        Return the indices of the lateral point(s) nearest to the
        one or more points supplied.  lon and lat may either both be a scalar or
        both an array of points; behaviour is undefined if a mix is
        provided.

        :param lon: Longitude of point(s) of interest (degrees)
        :param lat: Latitude of point(s) of interest (degrees)
        :param n: Number of nearest neighbours to find
        :returns: the indices of the nearest n lateral points.
            This is vector for scalar input, and a vector of vectors for array
            input.
        """
        if n < 1:
            raise ValueError("n must be 1 or more")

        scalar_input = False
        if np.isscalar(lon) and np.isscalar(lat):
            scalar_input = True

        indices, _ = self.nearest_neighbors(lon, lat, n)

        return indices

    def nearest_neighbors(self, lon, lat, n):
        """
        Return the indices of the lateral point(s) nearest to the
        one or more points supplied, and the distances from the test point
        to each point.  lon and lat may either both be a scalar or
        both an array of points; behaviour is undefined if a mix is
        provided.

        Distances are in radians about the centre of the sphere; to
        convert to great circle distances, multiply by the radius of
        interest.

        :param lon: Longitude of point(s) of interest (degrees)
        :param lat: Latitude of point(s) of interest (degrees)
        :param n: Number of nearest neighbours to find
        :returns: (indices, distances), where the first item contains the
            indices of the nearest n lateral points and the second item gives
            the distances in radians about the centre on the sphere on
            which the points all lie.
            These are vectors for scalar input, and a vector of vectors for array
            input.
        """
        if n < 1:
            raise ValueError("n must be 1 or more")

        scalar_input = False

        if np.isscalar(lon) and np.isscalar(lat):
            scalar_input = True
            lon = np.array([lon])
            lat = np.array([lat])
        elif len(lon) != len(lat):
            raise ValueError("lon and lat must be the same length")

        latlon = np.array([lat, lon]).T
        latlon_radians = np.radians(latlon)
        distances, indices = self._knn_tree.kneighbors(latlon_radians, n_neighbors=n)

        if scalar_input:
            return indices[0], distances[0]
        else:
            return indices, distances

    def nearest_layer(self, radius, depth=False):
        """
        Find the layer nearest to the given radius.

        :param radius: Radius of interest in km.
        :param depth: If True, treat input radius as a depth instead,
            and return index and depth rather than index and radius.
        :returns: layer index and radius of layer in km if depth is False
            (the default); otherwise return layer index and depth in km
        """
        radii = self.get_radii()
        if depth:
            radius = self.to_radius(radius)

        index = _nearest_index(radius, radii)

        if depth:
            return index, self.to_depth(radii[index])
        else:
            return index, radii[index]

    def pressure_at_radius(self, r):
        """
        Evaluate the pressure in the model at a radius of ``r`` km.

        :param r: Radius in km
        :returns: Pressure in GPa
        """
        return self._pressure_func(r)

    def to_depth(self, radius):
        """
        Convert a radius in km to a depth in km.

        :param radius: Radius in km
        :returns: Depth in km
        """
        return self._surface_radius - radius

    def to_radius(self, depth):
        """
        Convert a radius in km to a depth in km.

        :param depth: Depth in km
        :returns: Radius in km
        """
        return self._surface_radius - depth

    def calc_spherical_harmonics(
        self,
        field,
        nside=2**6,
        lmax=16,
        savemap=False,
        use_pixel_weights=False,
        v_field_ind=None,
    ):
        """
        Function to calculate spherical harmonic coefficients for given global field.
        Model is re-gridded to an equal area healpix grid of size nside (see
        https://healpix.sourceforge.io/ for details) and then expanded to spherical
        harmonic coefficients up to degree lmax, with pixels being uniformally weighted
        by 4pi/n_pix (see https://healpy.readthedocs.io/en/latest/index.html for details).

        :param field: input field
        :type field: str

        :param nside: healpy param, number of sides for healpix grid, power
                      of 2 less than 2**30 (default 2**6)
        :type nside: int (power of 2)

        :param lmax: maximum spherical harmonic degree (default 16)
        :type lmax: int

        :param savemap: Default (``False``) do not save the healpix map
        :type savemap: bool
        """

        if _is_vector_field(field) and v_field_ind == None:
            print("v_field_ind not supplied, defaulting to 0")
            v_field_ind = 0

        field_values = (
            self.get_field(field)
            if _is_scalar_field(field)
            else self.get_field(field)[:, :, v_field_ind]
        )

        lons, lats = self.get_lateral_points()

        # Check that lon, lat and field are same length
        if (
            len(lons) != len(lats)
            or len(lats) != field_values.shape[1]
            or len(lons) != field_values.shape[1]
        ):
            raise (SizeError)

        nr = len(self.get_radii())
        hp_ir = {}
        for r in range(nr):
            hpmap = _pixelise(field_values[r, :], nside, lons, lats)
            power_per_l = hp.sphtfunc.anafast(hpmap, lmax=lmax)
            hp_coeffs = hp.sphtfunc.map2alm(
                hpmap, lmax=lmax, use_pixel_weights=use_pixel_weights
            )
            if savemap:
                hp_ir[r] = {
                    "map": hpmap,
                    "power_per_l": power_per_l,
                    "coeffs": hp_coeffs,
                }
            else:
                hp_ir[r] = {"power_per_l": power_per_l, "coeffs": hp_coeffs}
        try:
            if _is_scalar_field(field):
                self._sph[field] = hp_ir
            elif _is_vector_field(field):
                self._sph[f"{field}{v_field_ind}"] = hp_ir
        except:
            self._sph = {}
            if _is_scalar_field(field):
                self._sph[field] = hp_ir
            elif _is_vector_field(field):
                self._sph[f"{field}{v_field_ind}"] = hp_ir

    def plot_hp_map(
        self,
        field,
        index=None,
        radius=None,
        depth=False,
        fig=None,
        ax=None,
        nside=2**6,
        title=None,
        delta=None,
        extent=(-180, 180, -90, 90),
        method="nearest",
        v_field_ind=None,
        show=True,
        **subplots_kwargs,
    ):
        """
        Create heatmap of a field recreated from the spherical harmonic coefficients
        :param field: name of field as created using ``data.calc_spherical_harmonics()``
        :type field: str

        :param index: index of layer to plot
        :type index: int

        :param radius: radius to plot (nearest model radius is shown)
        :type radius: float

        :param depth: interpret radius as depth
        :type depth: bool

        :param fig: figure handle
        :type fig: matplotlib.figure.Figure

        :param ax: axis handle
        :type ax: matplotlib.axes._axes.Axes

        :param nside: healpy param, number of sides for healpix grid, power
            of 2 less than 2**30 (default 2**6)
        :type nside: int (power of 2)

        :param title: name of field to be included in title
        :type title: str

        :param delta: Grid spacing of plot in degrees
        :type delta: float

        :param extent: Tuple giving the longitude and latitude extent of
            plot, in the form (min_lon, max_lon, min_lat, max_lat), all
            in degrees
        :type extent: tuple of length 4

        :param method: May be one of: "nearest" (plot nearest value to each
            plot grid point); or "mean" (mean value in each pixel)
        :type method: str

        :param show: If True (the default), show the plot
        :type show: bool

        :param **subplots_kwargs: Extra keyword arguments passed to
            `matplotlib.pyplot.subplots`

        :returns: figure, axis and colourbar handles
        """
        if _is_vector_field(field) and v_field_ind == None:
            print("v_field_ind not supplied, defaulting to 0")
            v_field_ind = 0

        if radius is None and index is None:
            raise ValueError("Either radius or index must be given")
        if index is None:
            layer_index, layer_radius = self.nearest_layer(radius, depth)
        else:
            radii = self.get_radii()
            nlayers = len(radii)
            if index < 0 or index >= nlayers:
                raise ValueError(f"index must be between 0 and {nlayers}")

            layer_index = index
            layer_radius = radii[index]
        if _is_scalar_field(field):
            dat = self.get_spherical_harmonics(field)[layer_index]["coeffs"]
            lmax = (
                len(self.get_spherical_harmonics(field)[layer_index]["power_per_l"]) - 1
            )
        elif _is_vector_field(field):
            dat = self.get_spherical_harmonics(f"{field}{v_field_ind}")[layer_index][
                "coeffs"
            ]
            lmax = (
                len(
                    self.get_spherical_harmonics(f"{field}{v_field_ind}")[layer_index][
                        "power_per_l"
                    ]
                )
                - 1
            )
        npix = hp.nside2npix(nside)
        radii = self.get_radii()
        rad = radii[layer_index]
        #        lmax = len(self.get_spherical_harmonics(field)[layer_index]["power_per_l"]) - 1
        hp_remake = hp.sphtfunc.alm2map(dat, nside=nside, lmax=lmax)

        lon, lat = hp.pix2ang(nside, np.arange(0, npix), lonlat=True)
        mask = lon > 180.0
        lon2 = (lon - 360) * mask
        lon = lon2 + lon * ~mask
        if title == None:
            label = field if _is_scalar_field(field) else f"{field}{v_field_ind}"
        else:
            label = title

        fig, ax, cbar = plot.layer_grid(
            lon,
            lat,
            rad,
            hp_remake,
            delta=delta,
            extent=extent,
            label=label,
            fig=fig,
            ax=ax,
        )

        if depth:
            ax.set_title(f"Depth = {int(layer_radius)} km")
        else:
            ax.set_title(f"Radius = {int(layer_radius)} km")

        if show:
            fig.show()

        return fig, ax, cbar

    def plot_spectral_heterogeneity(
        self,
        field,
        title=None,
        saveplot=False,
        savepath=None,
        fig=None,
        ax=None,
        lmin=1,
        lmax=None,
        lyrmin=1,
        lyrmax=-1,
        v_field_ind=None,
        show=True,
        **subplots_kwargs,
    ):
        """
        Plot spectral heterogenity maps of the given field, that is the power
        spectrum over depth.
        :param field: name of field to plot as created using model.calc_spherical_harmonics()
        :type field: str

        :param title: title of plot
        :type title: str

        :param saveplot: flag to save an image of the plot to file
        :type saveplot: bool

        :param savepath: path under which to save plot to
        :type savepath: str

        :param fig: figure handle
        :type fig: matplotlib.figure.Figure

        :param ax: axis handle
        :type ax: matplotlib.axes._axes.Axes

        :param lmin: minimum spherical harmonic degree to plot (default=1)
        :type lmin: int

        :param lmax: maximum spherical harmonic degree to plot (default to plot all)
        :type lmax: int

        :param lyrmin: min layer to plot (default omits boundary)
        :type lyrmin: int

        :param lyrmax: max layer to plot (default omits boundary)
        :type lyrmax: int

        :param show: if True (default) show the plot
        :type show: bool

        :param **subplots_kwargs: Extra keyword arguments passed to
            `matplotlib.pyplot.subplots`

        :returns: figure, axis, colourbar handles
        """
        if _is_vector_field(field) and v_field_ind == None:
            print("v_field_ind not supplied, defaulting to 0")
            v_field_ind = 0
        dat = self.get_spherical_harmonics(f"{field}{v_field_ind}")
        nr = len(dat)
        lmax_dat = len(dat[0]["power_per_l"]) - 1
        powers = np.zeros((nr, lmax_dat + 1))
        for r in range(nr):
            powers[r, :] = dat[r]["power_per_l"][:]

        if lmax == None or lmax > lmax_dat:
            lmax = lmax_dat

        radii = self.get_radii()
        depths = self.get_radii()[-1] - radii

        fig, ax, cbar = plot.spectral_heterogeneity(
            powers,
            title,
            depths,
            lmin,
            lmax,
            saveplot,
            savepath,
            lyrmin,
            lyrmax,
            fig=fig,
            ax=ax,
            **subplots_kwargs,
        )

        if show:
            fig.show()

        return fig, ax, cbar

    def calc_bulk_composition(self):
        """
        Calculate the bulk composition field from composition histograms.
        Stored as new scalar field 'c'
        """
        c_hist = self.get_field("c_hist")
        bulk_composition = np.zeros((c_hist.shape[0], c_hist.shape[1]))
        cnames = self.get_composition_names()
        cvals = self.get_composition_values()

        for i, value in enumerate(cvals):
            bulk_composition += c_hist[:, :, i] * value

        self.set_field("c", bulk_composition)

    def plot_layer(
        self,
        field,
        radius=None,
        index=None,
        depth=False,
        delta=None,
        fig=None,
        ax=None,
        extent=(-180, 180, -90, 90),
        method="nearest",
        coastlines=True,
        cmap=None,
        vmin=None,
        vmax=None,
        v_field_ind=None,
        show=True,
    ):
        """
        Create a heatmap of the values of a particular field at the model
        layer nearest to ``radius`` km.

        :param field: Name of field of interest
        :param radius: Radius in km at which to show map.  The nearest
            model layer to this radius is shown.
        :param index: Rather than using a certain radius, plot the
            field exactly at a layer index
        :param depth: If True, interpret the radius as a depth instead
        :param delta: Grid spacing of plot in degrees
        :param fig: figure handle
        :param ax: axis handle
        :param extent: Tuple giving the longitude and latitude extent of
            plot, in the form (min_lon, max_lon, min_lat, max_lat), all
            in degrees
        :param method: May be one of: "nearest" (plot nearest value to each
            plot grid point); or "mean" (mean value in each pixel)
        :param coastlines: If ``True`` (default), plot coastlines.
            This may lead to a segfault on machines where cartopy is not
            installed in the recommended way.  In this case, pass ``False``
            to avoid this.
        :param v_field_ind: index of vector field component to plot
        :param show: If ``True`` (the default), show the plot
        :returns: figure and axis handles
        """
        if _is_vector_field(field) and v_field_ind == None:
            print("v_field_ind not supplied, defaulting to 0")
            v_field_ind = 0

        if radius is None and index is None:
            raise ValueError("Either radius or index must be given")
        if index is None:
            layer_index, layer_radius = self.nearest_layer(radius, depth)
        else:
            radii = self.get_radii()
            nlayers = len(radii)
            if index < 0 or index >= nlayers:
                raise ValueError(f"index must be between 0 and {nlayers}")

            layer_index = index
            layer_radius = radii[index]

        lon, lat = self.get_lateral_points()
        values = (
            self.get_field(field)[layer_index]
            if _is_scalar_field(field)
            else self.get_field(field)[layer_index, :, v_field_ind]
        )
        label = (
            _SCALAR_FIELDS[field] if _is_scalar_field(field) else _VECTOR_FIELDS[field]
        )

        if cmap is None and _is_scalar_field(field):
            cmap = _FIELD_COLOUR_SCALE[field]
        else:
            cmap = "viridis"

        fig, ax, cbar = plot.layer_grid(
            lon,
            lat,
            layer_radius,
            values,
            delta=delta,
            extent=extent,
            label=label,
            method=method,
            coastlines=coastlines,
            cmap=cmap,
            vmin=vmin,
            vmax=vmax,
<<<<<<< HEAD
            fig=fig,
            ax=ax,
=======
>>>>>>> cca89367
        )

        if depth:
            ax.set_title(f"Depth {int(layer_radius)} km")

        if show:
            fig.show()

        return fig, ax, cbar

    def plot_section(
        self,
        field,
        lon,
        lat,
        azimuth,
        distance,
        fig=None,
        ax=None,
        minradius=None,
        maxradius=None,
        delta_distance=1,
        delta_radius=50,
        method="nearest",
        levels=25,
        cmap=None,
        v_field_ind=None,
        show=True,
    ):
        """
        Create a plot of a cross-section through a model for one
        of the fields in the model.

        :param field: Name of field to plot
        :type field: str

        :param lon: Longitude of starting point of section in degrees
        :type lon: float

        :param lat: Latitude of starting point of section in degrees
        :type lat: float

        :param azimuth: Azimuth of cross section at starting point in degrees
        :type azimuth: float

        :param distance: Distance of cross section, given as the angle
            subtended at the Earth's centre between the starting and
            end points of the section, in degrees.
        :type distance: float

        :param fig: figure handle
        :type fig: matplotlib.figure.Figure

        :param ax: axis handle
        :type ax: matplotlib.axes._axes.Axes

        :param minradius: Minimum radius to plot in km.  If this is smaller
            than the minimum radius in the model, the model's value is used.
        :type minradius: float

        :param maxradius: Maximum radius to plot in km.  If this is larger
            than the maximum radius in the model, the model's value is used.
        :type maxradius: float

        :param method: May be one of "nearest" (default) or "triangle",
            controlling how points are calculated at each plotting grid
            point.  "nearest" simply finds the nearest model point to the
            required grid points; "triangle" perform triangular interpolation
            around the grid point.
        :type method: str

        :param delta_distance: Grid spacing in lateral distance, expressed
            in units of degrees of angle subtended about the centre of the
            Earth.  Default 1°.
        :type delta_distance: float

        :param delta_radius: Grid spacing in radial directions in km.  Default
            50 km.
        :type delta_radius: float

        :param levels: Number of levels or set of levels to plot
        :type levels: int or set of floats

        :param cmap: Colour map to be used (default "turbo")
        :type cmap: str

        :param v_field_ind: Index for component of vector field to plot
        :type v_field_ind: int

        :param show: If `True` (default), show the plot
        :type show: bool

        :returns: figure,axis and colourbar handles
        """
        if _is_vector_field(field) and v_field_ind == None:
            print("v_field_ind not supplied, defaulting to 0")
            v_field_ind = 0
        if not self.has_field(field) and not self.has_lookup_tables():
            raise ValueError(
                f"Model does not contain field '{field}', nor does it "
                + "contain lookup tables with which to compute it"
            )

        model_radii = self.get_radii()
        min_model_radius = np.min(model_radii)
        max_model_radius = np.max(model_radii)

        if minradius is None:
            minradius = min_model_radius
        if maxradius is None:
            maxradius = max_model_radius

        # For user-supplied numbers, clip them to lie in the range
        # min_model_radius to max_model_radius
        minradius = np.clip(minradius, min_model_radius, max_model_radius)
        maxradius = np.clip(maxradius, min_model_radius, max_model_radius)

        # Catch cases where both values are above or below the model and
        # which have been clipped
        if minradius >= maxradius:
            raise ValueError("minradius must be less than maxradius")

        # Allow us to plot at least two points
        if (maxradius - minradius) / 2 < delta_radius:
            delta_radius = (maxradius - minradius) / 2
        radii = np.arange(minradius, maxradius, delta_radius)
        distances = np.arange(0, distance, delta_distance)

        nradii = len(radii)
        ndistances = len(distances)

        grid = np.empty((ndistances, nradii))
        for i, distance in enumerate(distances):
            this_lon, this_lat = geographic.angular_step(lon, lat, azimuth, distance)
            for j, radius in enumerate(radii):
                if self.has_field(field):
                    grid[i, j] = self.evaluate(
                        this_lon,
                        this_lat,
                        radius,
                        field,
                        method=method,
                        v_field_ind=v_field_ind,
                    )
                elif self.has_lookup_tables():
                    grid[i, j] = self.evaluate_from_lookup_tables(
                        this_lon, this_lat, radius, field, method=method
                    )

        label = (
            _SCALAR_FIELDS[field] if _is_scalar_field(field) else _VECTOR_FIELDS[field]
        )

        if cmap is None and _is_scalar_field(field):
            cmap = _FIELD_COLOUR_SCALE[field]
        else:
            cmap = "viridis"

        fig, ax, cbar = plot.plot_section(
<<<<<<< HEAD
=======
            fig,
            ax,
>>>>>>> cca89367
            distances,
            radii,
            grid,
            cmap=cmap,
            levels=levels,
            show=show,
            label=label,
<<<<<<< HEAD
            fig=fig,
            ax=ax,
=======
>>>>>>> cca89367
        )

        return fig, ax, cbar

    def add_adiabat(self):
        """
        Add a theoretical adiabat to the temperatures in the
        TerraModel object. The adiabat is linear in the upper
        mantle and then is fit to a quadratic in the lower
        mantle.

        :param: none
        :return: none
        """

        radii = self.get_radii()
        surface_radius = radii[-1]
        depths = surface_radius - radii

        for d in depths:
            dt = _calculate_adiabat(d)
            layer_index, layer_radius = self.nearest_layer(radius=d, depth=True)
            self._fields["t"][layer_index] = self._fields["t"][layer_index] + dt

        return

    def add_geog_flow(self):
        """
        Add the field u_enu which holds the flow vector which
        has been rotated from cartesian to geographical.

        :param: none
        :return: none
        """

        flow_xyz = self.get_field("u_xyz")

        flow_enu = np.zeros(flow_xyz.shape)

        for point in range(self._npts):
            lon = self._lon[point]
            lat = self._lat[point]

            # get flow vector for one lon, lat
            # at all radii
            flows_point_all_radii = flow_xyz[:, point]

            # rotate vectors
            flow_enu_point = flow_conversion.rotate_vector(
                lon=lon, lat=lat, vec=flows_point_all_radii
            )

            # populate array with rotated vectors
            flow_enu[:, point] = flow_enu_point

        self.set_field(field="u_enu", values=flow_enu)

    def detect_plumes(
        self,
        depth_range=(400, 2600),
        algorithm="HDBSCAN",
        n_init="auto",
        epsilon=150,
        minsamples=150,
    ):
        """
        Uses the temperature and velocity fields to detect mantle plumes.
        Our scheme is a two stage process, first plume-like regions identified
        using a K-means clustering algorithm, then the resultant points are
        spatially clustered using a density based clustering algorithm to identify
        individual plumes. An inner 'plumes' class is created within the TerraModel to
        store information pertaining to detected plumes.

        :param depth_range: (min_depth, max_depth) over which to look for plumes
        :param algorithm: Spatial clustering algorithm - 'DBSCAN' and 'HDBSCAN' supported
        :param n_init: Number of times to run k-means with different starting centroids
        :param epsilon: Threshold distance parameter for DBSCAN, min_cluster_size for HDBSCAN
        :param minsamples: Minimum number of samples in a neighbourhood for DBSCAN and HDBSCAN
        :return: none
        """

        # First we need to check that we have the correct fields
        fields = self.field_names()
        if "t" not in fields:
            raise PlumeFieldError("t")
        if "u_enu" not in fields:
            if "u_xyz" in fields:
                print("adding geographic flow velocities")
                self.add_geog_flow()
            else:
                raise PlumeFieldError("u_xyz")

        # Perform K-means analysis save the binary locations of plumes
        print("k-means analysis")
        #        self._kmeans_plms=plume_detection.plume_kmeans(self,depth_range=depth_range)
        kmeans, plm_layers, plm_depths = plume_detection.plume_kmeans(
            self, depth_range=depth_range, n_init=n_init
        )

        # Now the density based clustering to identify individual plumes
        print("density based clustering")
        clust_result = plume_detection.plume_dbscan(
            self,
            kmeans,
            algorithm=algorithm,
            epsilon=epsilon,
            minsamples=minsamples,
            depth_range=depth_range,
        )

        # Initialize Plumes inner class
        self.plumes = self.Plumes(kmeans, plm_layers, plm_depths, clust_result, self)

    class Plumes:
        """
        An inner class of TerraModel, this class hold information pertaining to plumes
        which have been detected using the `model.detect_plumes` method.
        """

        def __init__(self, kmeans, plm_layers, plm_depths, clust_result, model):
            """
            Initialise new plumes inner class

            :param kmeans: Array of shape (nps,maxlyr-minlyr+1) where nps is the number
                of points in radial layer of a TerraModel and minlyr and maxlyr are the
                min and max layers over which we searched for plumes. Array contains binary information on whether a plume was detected.
            :param plm_layers: Layers of the TerraModel over which we searched for plumes
            :param plm_depths: Depths corresponding to the plm_layers
            :param clust_result: Cluster labels assigned by the spatial clustering
            :param model: TerraModel, needed to access fields in the inner class
            :return: none
            """
            self._kmeans_plms = kmeans
            self.plm_lyrs_range = plm_layers
            self.plm_depth_range = plm_depths
            self._plm_clusts = clust_result[0]
            self.n_plms = clust_result[1]
            self.n_noise = clust_result[2]
            self._model = model

            # Get lon and lat locations for points in plumes
            pnts_in_plm = np.argwhere(self._kmeans_plms)
            pnts = np.zeros((np.shape(pnts_in_plm)[0], 3))
            n = 0
            for i, d in enumerate(plm_depths):
                boolarr = self._kmeans_plms[:, i].astype(dtype=bool)
                pnts[n : (n + np.sum(boolarr)), 0] = model.get_lateral_points()[0][
                    boolarr
                ]  # fill lons
                pnts[n : (n + np.sum(boolarr)), 1] = s = model.get_lateral_points()[1][
                    boolarr
                ]  # fill lats
                pnts[n : (n + np.sum(boolarr)), 2] = self.plm_depth_range[
                    i
                ]  # fill depths
                n = n + np.sum(boolarr)

            self._pnts_plms = pnts

            self.plm_depths = {}
            for plumeID in range(self.n_plms):
                plume_nth = self._pnts_plms[self._plm_clusts == plumeID]
                self.plm_depths[plumeID] = np.unique(plume_nth[:, 2])

            # Add the lon,lat,depth of points assoicated with each plume
            self.plm_coords = {}
            for plumeID in range(self.n_plms):
                pnts_plmid = self._pnts_plms[self._plm_clusts == plumeID]
                deps = np.unique(self.plm_depths[plumeID])
                self.plm_coords[plumeID] = {}
                for d, dep in enumerate(deps):
                    self.plm_coords[plumeID][d] = pnts_plmid[pnts_plmid[:, 2] == dep]

        def calc_centroids(self):
            """
            Method calculates the centroids of each plume at each layer
            that the plume has been detected.

            :param: none
            :return: none
            """

            self.centroids = {}
            for plumeID in range(self.n_plms):
                self.centroids[plumeID] = plume_detection.plume_centroids(plumeID, self)

        def radial_field(self, field):
            """
            Method to find the values of a given field at points which have been
            detected as plumes.

            :param field: A field which exists in the TerraModel.
            :return: none
            """

            if field not in self._model.field_names():
                raise FieldNameError(field)

            # initialise dictionary which will store the plume fields
            if not hasattr(self, "plm_flds"):
                self.plm_flds = {}

            # create mask from kmeans outputs
            minlyr = np.min(self.plm_lyrs_range)
            maxlyr = np.max(self.plm_lyrs_range)
            mask = np.transpose(self._kmeans_plms.astype(dtype=bool))

            self.plm_flds[field] = {}
            fld = np.flip(self._model.get_field(field)[minlyr : maxlyr + 1, :], axis=0)[
                mask
            ]

            if _is_vector_field(field):
                for i in range(np.shape(self._model.get_field(field))[-1]):
                    fld = np.flip(
                        self._model.get_field(field)[minlyr : maxlyr + 1, :, i], axis=0
                    )[mask]
                    self.plm_flds[field][i] = {}

                    for plumeID in range(self.n_plms):
                        fld_plm = fld[
                            self._plm_clusts == plumeID
                        ]  # get data for this plume
                        pnts_plmid = self._pnts_plms[self._plm_clusts == plumeID]
                        deps = np.unique(self.plm_depths[plumeID])
                        self.plm_flds[field][i][plumeID] = {}

                        for d, dep in enumerate(deps):
                            self.plm_flds[field][i][plumeID][d] = fld_plm[
                                pnts_plmid[:, 2] == dep
                            ]  # get points at this depth

            else:
                fld = np.flip(
                    self._model.get_field(field)[minlyr : maxlyr + 1, :], axis=0
                )[mask]

                for plumeID in range(self.n_plms):
                    fld_plm = fld[
                        self._plm_clusts == plumeID
                    ]  # get data for this plume
                    pnts_plmid = self._pnts_plms[self._plm_clusts == plumeID]
                    deps = np.unique(self.plm_depths[plumeID])
                    self.plm_flds[field][plumeID] = {}

                    for d, dep in enumerate(deps):
                        self.plm_flds[field][plumeID][d] = fld_plm[
                            pnts_plmid[:, 2] == dep
                        ]  # get points at this depth

        def plot_kmeans_stack(
            self,
            centroids=0,
            delta=None,
            extent=(-180, 180, -90, 90),
            method="nearest",
            coastlines=True,
            fig=None,
            ax=None,
            show=True,
        ):
            """
            Create a heatmap of vertically stacked results of k-means analysis

            :param centroids: layer for which to plot centroids, eg 0 will plot
                plot the centroid of the uppermost layer for each plume, None
                will cause to not plot centorids.
            :param delta: Grid spacing of plot in degrees
            :param extent: Tuple giving the longitude and latitude extent of
                plot, in the form (min_lon, max_lon, min_lat, max_lat), all
                in degrees
            :param method: May be one of: "nearest" (plot nearest value to each
                plot grid point); or "mean" (mean value in each pixel)
            :param coastlines: If ``True`` (default), plot coastlines.
                This may lead to a segfault on machines where cartopy is not
                installed in the recommended way.  In this case, pass ``False``
                to avoid this.
            :param show: If ``True`` (the default), show the plot
            :returns: figure and axis handles
            """

            if not hasattr(self, "centroids"):
                print("calculating centroid of plume layers")
                self.calc_centroids()

            sumkmeans = np.sum(self._kmeans_plms, axis=1)
            lon, lat = self._model.get_lateral_points()
            label = "n-layers plume detected"
            radius = 0.0

            fig, ax, cbar = plot.layer_grid(
                lon,
                lat,
                radius,
                sumkmeans,
                delta=delta,
                extent=extent,
                label=label,
                method=method,
                coastlines=coastlines,
                fig=fig,
                ax=ax,
            )

            mindep = np.min(self.plm_depth_range)
            maxdep = np.max(self.plm_depth_range)

            ax.set_title(f"Depth range {int(mindep)} - {int(maxdep)} km")

            if centroids != None:
                for p in range(self.n_plms):
                    lon, lat, rad = self.centroids[p][centroids, :]
                    plot.point(ax, lon, lat, text=p)

            if show:
                fig.show()

            return fig, ax, cbar

        def plot_plumes_3d(
            self,
            elev=10,
            azim=70,
            roll=0,
            dist=20,
            cmap="terrain",
            show=True,
        ):
            """
            Call to generate 3D scatter plot of points which constitute plumes
            coloured by plumeID

            :param elev: camera elevation (degrees)
            :param azim: camera azimuth (degrees)
            :param roll: camera roll (degrees)
            :param dist: camera distance (unitless)
            :param cmap: string corresponding to matplotlib colourmap
            :param show: If ``True`` (the default), show the plot
            """

            fig, ax = plot.plumes_3d(
                self, elev=elev, azim=azim, roll=roll, dist=dist, cmap=cmap
            )

            if show:
                fig.show()


class TerraModelLayer(TerraModel):
    """
    A subclass of the TerraModel superclass, TerraModelLayer is for storing 2D layer
    information which is written out of a TERRA simulation. Typically this might be some
    boundary information, eg CMB heat flux or radial surface radial stresses, but could be
    from any radial layer of the simulation in principle.

    Methods of the TerraModel class which are not compatible with TerraModelLayer are
    overwritten and will raise a LayerMethodError exception
    """

    def add_adiabat(self):
        raise LayerMethodError(self.add_adiabat.__name__)

    def get_1d_profile(self, *args):
        raise LayerMethodError(self.get_1d_profile.__name__)

    def plot_section(self, *args, **kwargs):
        raise LayerMethodError(self.plot_section.__name__)


def read_netcdf(
    files, fields=None, surface_radius=6370.0, test_lateral_points=False, cat=False
):
    """
    Read a TerraModel from a set of NetCDF files.

    :param files: List or iterable of file names of TERRA NetCDF model
        files
    :param fields: Iterable of field names to be read in.  By default all
        fields are read in.
    :param surface_radius: Radius of the surface of the model in km
        (default 6370 km)
    :returns: a new `TerraModel` or `TerraModelLayer`, depending on
        the contents of the file
    """
    if len(files) == 0:
        raise ValueError("files argument cannot be empty")

    # Check fields are readable
    if fields is not None:
        for field in fields:
            _check_field_name(field)

    # Total number of lateral points and number of layers,
    # allowing us to preallocate arrays.  Consistency is checked on the next pass.
    npts_total = 0
    if not cat:
        for file_number, file in enumerate(files):
            nc = netCDF4.Dataset(file)
            if "nps" not in nc.dimensions:
                raise ValueError(f"File {file} does not contain the dimension 'nps'")
            npts_total += nc.dimensions["nps"].size

            _check_version(nc)

            if "depths" not in nc.dimensions:
                raise ValueError(f"File {file} does not contain the dimension 'Depths'")
            if file_number == 0:
                nlayers = nc.dimensions["depths"].size
                # Take the radii from the first file
                _r = np.array(surface_radius - nc["depths"][:], dtype=COORDINATE_TYPE)

                # If composition is present, get number of compositions from here
                # to check for consistency later
                if "composition_fractions" in nc.variables:
                    ncomps = nc.dimensions["compositions"].size + 1

        nfiles = len(files)
    else:
        file = files
        nc = netCDF4.Dataset(file)
        if "nps" not in nc.dimensions:
            raise ValueError(f"File {file} does not contain the dimension 'nps'")
        if "record" not in nc.dimensions:
            raise ValueError(f"Expecting concatenated file with dimension 'record'")
        npts_total = nc.dimensions["nps"].size * nc.dimensions["record"].size

        _check_version(nc)

        if "depths" not in nc.dimensions:
            raise ValueError(f"File {file} does not contain the dimension 'Depths'")
        nlayers = nc.dimensions["depths"].size
        _r = np.array(surface_radius - nc["depths"][:], dtype=COORDINATE_TYPE)
        nfiles = nc.dimensions["record"].size
        if "composition_fractions" in nc.variables:
            ncomps = nc.dimensions["compositions"].size + 1

    # Passed to constructor
    _fields = {}
    _lat = np.empty((npts_total,), dtype=COORDINATE_TYPE)
    _lon = np.empty((npts_total,), dtype=COORDINATE_TYPE)
    _c_hist_names = []
    _c_hist_values = []

    npts_pointer = 0

    if cat:
        nc = netCDF4.Dataset(file)

    for file_number in range(nfiles):
        # read in next file if not loading from concatenated file
        if not cat:
            file = files[file_number]
            nc = netCDF4.Dataset(file)

        # Check the file has the right things
        if len(nc["depths"][:]) != 1:
            for dimension in ("nps", "depths", "compositions"):
                assert (
                    dimension in nc.dimensions
                ), f"Can't find {dimension} in dimensions of file {file}"

        # Number of lateral points in this file
        npts = nc.dimensions["nps"].size
        # Range of points in whole array to fill in
        npts_range = range(npts_pointer, npts_pointer + npts)

        if file_number > 0:
            # Check the radii are the same for this file as the first

            assert np.all(
                _r == surface_radius - nc["depths"][:]
            ), f"radii in file {file} do not match those in {files[0]}"

        # Assume that the latitudes and longitudes are the same for each
        # depth slice, and so are repeated
        if not cat:
            this_slice_lat = nc["latitude"][:]
            this_slice_lon = nc["longitude"][:]
        else:
            this_slice_lat = nc["latitude"][file_number, :]
            this_slice_lon = nc["longitude"][file_number, :]

        _lat[npts_range] = this_slice_lat
        _lon[npts_range] = this_slice_lon

        # Test this assumption
        if test_lateral_points:
            # Indexing with a single `:` gets an N-dimensional array, not
            # a vector
            all_lats = nc["latitude"][:]
            all_lons = nc["longitude"][:]
            for idep in range(1, nlayers):
                assert np.all(
                    this_slice_lat == all_lats[idep, :]
                ), f"Latitudes of depth slice {idep} do not match those of slice 0"
                assert np.all(
                    this_slice_lon == all_lons[idep, :]
                ), f"Longitudes of depth slice {idep} do not match those of slice 0"

        # Now read in fields, with some special casing
        fields_to_read = _ALL_FIELDS.keys() if fields == None else fields
        fields_read = set()

        for var in nc.variables:
            # Skip 'variables' like Latitude, Longitude and Depths which
            # give the values of the dimensions
            if var in ("latitude", "longitude", "depths"):
                continue

            field_name = _field_name_from_variable(var)
            if field_name not in fields_to_read:
                continue

            # Handle scalar fields
            if _is_scalar_field(field_name):
                if not cat:
                    field_data = nc[var][:]
                else:
                    field_data = nc[var][file_number, :]

                if field_name not in _fields.keys():
                    _fields[field_name] = np.empty(
                        (nlayers, npts_total), dtype=VALUE_TYPE
                    )
                _fields[field_name][:, npts_range] = field_data
                fields_read.add(field_name)

            # Special case for flow field
            if "u_xyz" in fields_to_read and field_name == "u_xyz":
                if field_name in fields_read:
                    continue
                else:
                    fields_read.add(field_name)

                u_ncomps = _VECTOR_FIELD_NCOMPS[field_name]
                uxyz = np.empty((nlayers, npts, u_ncomps), dtype=VALUE_TYPE)

                if not cat:
                    uxyz[:, :, 0] = nc["velocity_x"][:]
                    uxyz[:, :, 1] = nc["velocity_y"][:]
                    uxyz[:, :, 2] = nc["velocity_z"][:]
                else:
                    uxyz[:, :, 0] = nc["velocity_x"][file_number, :]
                    uxyz[:, :, 1] = nc["velocity_y"][file_number, :]
                    uxyz[:, :, 2] = nc["velocity_z"][file_number, :]

                if field_name not in _fields.keys():
                    _fields[field_name] = np.empty(
                        (nlayers, npts_total, u_ncomps), dtype=VALUE_TYPE
                    )
                _fields[field_name][:, npts_range, :] = uxyz

            # Special case for c_hist
            if "c_hist" in fields_to_read and field_name == "c_hist":
                if field_name in fields_read:
                    continue
                else:
                    fields_read.add(field_name)

                # Check for consistency in number of compositions
                this_ncomps = nc.dimensions["compositions"].size + 1
                if ncomps != this_ncomps:
                    raise FileFormatError(
                        file, "number of compositions", ncomps, this_ncomps
                    )

                # Get the composition attributes.
                # The first (ncomps - 1) compositions are those stored in
                # the composition_fractions variable, in that order.
                # Use the fact that we know there should be ncomps
                # attributes to check for consistency and get the names
                _check_has_composition_attributes(file, nc, ncomps)

                # Get the names and values from the first file, and check
                # for consistency in the other files
                for composition_index in range(ncomps):
                    composition_number = composition_index + 1
                    composition_name = getattr(
                        nc["composition_fractions"],
                        f"composition_{composition_number}_name",
                    )
                    composition_val = getattr(
                        nc["composition_fractions"],
                        f"composition_{composition_number}_c",
                    )

                    # This will only be filled the first time around
                    if len(_c_hist_names) >= composition_number:
                        # Check the names and values are the same for all files
                        if _c_hist_names[composition_index] != composition_name:
                            raise FileFormatError(
                                file,
                                f"composition_fractions:composition_{composition_number}_name",
                                _c_hist_names[composition_index],
                                composition_name,
                            )
                        if _c_hist_values[composition_index] != composition_val:
                            raise FileFormatError(
                                file,
                                f"composition_fractions:composition_{composition_number}_val",
                                _c_hist_values[composition_index],
                                composition_val,
                            )
                    else:
                        _c_hist_names.append(composition_name)
                        _c_hist_values.append(composition_val)

                if field_name not in _fields.keys():
                    _fields[field_name] = np.empty(
                        (nlayers, npts_total, ncomps), dtype=VALUE_TYPE
                    )

                # Handle case that indices are in different order in file
                # compared to TerraModel
                for icomp in range(ncomps - 1):
                    if not cat:
                        _fields[field_name][:, npts_range, icomp] = nc[var][icomp, :, :]
                    else:
                        _fields[field_name][:, npts_range, icomp] = nc[var][
                            file_number, icomp, :, :
                        ]

                # Calculate final composition fraction slice using the property
                # that all composition fractions must sum to 1
                _fields[field_name][:, npts_range, ncomps - 1] = 1 - np.sum(
                    [_fields[field_name][:, npts_range, i] for i in range(ncomps - 1)],
                    axis=0,
                )

        if not cat:
            nc.close()

        npts_pointer += npts

    # Check for need to sort points in increasing radius
    must_flip_radii = len(_r) > 1 and _r[1] < _r[0]
    if must_flip_radii:
        _r = np.flip(_r)

    # Remove duplicate points
    _, unique_indices = np.unique(np.stack((_lon, _lat)), axis=1, return_index=True)
    # np.unique returns indices which sort the values, so sort the
    # indices to preserve the original point order, except the duplicates
    unique_indices = np.sort(unique_indices)
    _lon = _lon[unique_indices]
    _lat = _lat[unique_indices]

    # Remove duplicate points and flip radius axis if needed
    for field_name, array in _fields.items():
        ndims = array.ndim
        if ndims == 2:
            if must_flip_radii:
                _fields[field_name] = array[::-1, unique_indices]
            else:
                _fields[field_name] = array[:, unique_indices]
        elif ndims == 3:
            if must_flip_radii:
                _fields[field_name] = array[::-1, unique_indices, :]
            else:
                _fields[field_name] = array[:, unique_indices, :]
        else:
            # Shouldn't be able to happen
            raise ValueError(
                f"field {field_name} has an unexpected number of dimensions ({ndims})"
            )
    if len(_r) == 1:
        return TerraModelLayer(
            r=_r,
            lon=_lon,
            lat=_lat,
            fields=_fields,
            c_histogram_names=_c_hist_names,
            c_histogram_values=_c_hist_values,
        )
    else:
        return TerraModel(
            r=_r,
            lon=_lon,
            lat=_lat,
            fields=_fields,
            c_histogram_names=_c_hist_names,
            c_histogram_values=_c_hist_values,
        )


def load_model_from_pickle(filename):
    """
    Load a terra model saved using the save() function above.

    :param filename: filename to load terramodel from.
    :type filename: str

    :return: loaded terra model
    :rtype: TerraModel object
    """

    f = open(filename, "rb")
    m = pickle.load(f)
    f.close()
    return m


def _calculate_adiabat(depth):
    """
    Calculate a theoretical adiabat at a given depth.
    The adiabat has a linear slope of 0.5 K/km in the
    upper mantle and fit by a quadratic in the lower mantle.
    The upper and lower mantle adiabats are smoothed around
    the 660 km transition depth. The value given is relative
    to a 1600 K mantle potential temperature.

    :param depth: depth to get adiabat temperature at
    :type depth: float

    :return: adiabat temperature value relative to a 1600 K
             potential temperature.
    :rtype: float
    """

    # calculate temp if it were a linear profile (for upper mantle)
    lin = (0.5 * depth) + 1600

    # calculate if it were a quadratic profile (for lower mantle)
    quad = (-0.00002 * depth**2) + (0.4 * depth) + 1700

    # smooth transition between linear and quadratic
    sig = 1 / (1 + (np.exp((-1 * depth - 660) / 60)))

    # 1600, the potential temperature, is removed
    # so only the adiabat relative to the potential temp
    # of 1600 is returned
    adiabat = lin * (1 - sig) + (quad * sig) - 1600

    return adiabat


def _compositions_sum_to_one(compfracs, atol=np.finfo(VALUE_TYPE).eps):
    """
    Return ``True`` if the sum of composition fractions is equal to 1 (within
    ``atol``) for all points; otherwise return ``False``.
    """

    return np.allclose(np.sum(compfracs, axis=2), 1, atol=atol)


def _check_version(nc):
    """
    Check the version of the netCDF file to allow for read
    """
    # Check if version global attribute exists
    try:
        version = nc.getncattr("version")
    except:
        version = 0.0

    # Old file types raise exception
    if version < 1.0:
        raise VersionError(version)


def _check_has_composition_attributes(file, nc, ncomps):
    """
    If the netCDF4.Dataset ``nc`` does not contain the correct
    attributes for the ``"composition_fractions"`` variable,
    raise a ``FileFormatError``.
    """
    for composition_number in range(1, ncomps + 1):
        for attribute in ("name", "c"):
            att_name = f"composition_{composition_number}_{attribute}"
            if att_name not in nc["composition_fractions"].ncattrs():
                raise FileFormatError(
                    file,
                    "composition_fractions:" + att_name,
                    "it to be present",
                    "no such attribute",
                )


def _is_valid_field_name(field):
    """
    Return True if field is a valid name of a field in a TerraModel.
    """
    return field in _ALL_FIELDS.keys()


def _pixelise(signal, nside, lons, lats):
    """
    Grid input data to healpix grid
    :param signal: input data length n
    :param nside: healpy param, number of sides for healpix grid
    :param lons: input longitudes length n
    :param lats: input latitudes length n
    :returns: healpix grid
    """
    npix = hp.nside2npix(nside)
    pixnum = hp.ang2pix(nside, lons, lats, lonlat=True)
    amap = np.zeros(npix)
    count = np.zeros(npix)
    nsample = len(signal)
    for i in range(nsample):
        pix = pixnum[i]
        amap[pix] += signal[i]
        count[pix] += 1.0
    for i in range(npix):
        if count[i] > 0:
            amap[i] = amap[i] / count[i]
        else:
            amap[i] = hp.UNSEEN
    return amap


def _variable_names_from_field(field):
    """
    Return the netCDF variable name(s) of a field from the TerraModel field name.
    The values returned are tuples.
    """
    return _FIELD_NAME_TO_VARIABLE_NAME[field]


def _field_name_from_variable(field):
    """
    Return the TerraModel field name of a NetCDF file variable name.

    If there is no field name associated with this variable name,
    return ``None``.
    """
    try:
        field_name = _VARIABLE_NAME_TO_FIELD_NAME[field]
    except KeyError:
        field_name = None
    return field_name


def _check_new_field_name(field):
    """
    If field is not currently a valid field name, raise a NewFieldNameError
    """
    if not _is_valid_field_name(field):
        raise NewFieldNameError(field)


def _check_field_name(field):
    """
    If field is not a valid field name, raise a FieldNameError
    """
    if not _is_valid_field_name(field):
        raise FieldNameError(field)


def _is_scalar_field(field):
    """
    Return True if field is a scalar field
    """
    return field in _SCALAR_FIELDS.keys()


def _is_vector_field(field):
    """
    Return True if field is a 'vector' field
    """
    return field in _VECTOR_FIELDS.keys()


def _expected_vector_field_ncomps(field):
    """
    Return the expected number of components in a 'vector' field,
    or None if it may take any value
    """
    return _VECTOR_FIELD_NCOMPS[field]


def _fit_nn_tree(lon, lat):
    """
    Fit a nearest neighbour lookup tree to a set of longitude and
    latitude points on the surface of a sphere, where the input
    is in degrees.

    Rough timing suggests that using the geographic coordinates and
    Haversine distance takes ~440 µs per lookup, whereas using
    Cartesian coordinates and a Euclidian distance leads to
    lookups taking ~15 ms.

    # FIXME: Properly test which distance metrics and tree types
    #        are fastest.
    """
    lon_radians = np.radians(lon)
    lat_radians = np.radians(lat)
    coords = np.array([[lat, lon] for lat, lon in zip(lat_radians, lon_radians)])
    tree = NearestNeighbors(n_neighbors=1, metric="haversine").fit(coords)
    return tree


def _nearest_index(value, values):
    """
    Return the index of the nearest value in ``values``.  If
    ``value`` is smaller or greater than all ``values``, respectively
    return the minimum or maximum.

    Requires that ``values`` is sorted in increasing order.
    """
    nvals = len(values)
    index = np.searchsorted(values, value)

    # Outside the range
    if index == nvals:
        return nvals - 1
    elif index == 0:
        return index

    # Need to decide whether the one above or below is closer
    if value - values[index - 1] > values[index] - value:
        return index
    else:
        return index - 1


def _bounding_indices(value, values):
    """
    Return the indices of ``values`` ``i1`` and ``i2`` where
    ``values[i1] <= value < values[i2]``.

    If ``value`` is less or greater than the smallest and largest
    values, respectively return the same index for both.
    In other words, the returned index is 0 when value is below all
    values, and ``len(values)-1`` when it is above.

    If value is exactly the same as one of the values, return the
    corresponding index twice also.

    Requires that ``values`` is sorted in increasing order.
    """
    nvals = len(values)
    index = np.searchsorted(values, value)

    inc = np.isin(value, values)

    return np.clip(np.array([index - 1 + inc, index]), 0, nvals - 1)<|MERGE_RESOLUTION|>--- conflicted
+++ resolved
@@ -1568,11 +1568,8 @@
             cmap=cmap,
             vmin=vmin,
             vmax=vmax,
-<<<<<<< HEAD
             fig=fig,
             ax=ax,
-=======
->>>>>>> cca89367
         )
 
         if depth:
@@ -1732,11 +1729,6 @@
             cmap = "viridis"
 
         fig, ax, cbar = plot.plot_section(
-<<<<<<< HEAD
-=======
-            fig,
-            ax,
->>>>>>> cca89367
             distances,
             radii,
             grid,
@@ -1744,11 +1736,8 @@
             levels=levels,
             show=show,
             label=label,
-<<<<<<< HEAD
             fig=fig,
             ax=ax,
-=======
->>>>>>> cca89367
         )
 
         return fig, ax, cbar

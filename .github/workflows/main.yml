name: test


on: [push, pull_request, workflow_dispatch]

jobs:
  indent:
    name: indent
    runs-on: [ubuntu-latest]

    strategy:
      matrix:
        python-versions: ['3.10']

    steps:
    - uses: actions/checkout@v5
    - name: Set up Python ${{ matrix.python-versions }}
      uses: actions/setup-python@v6
      with:
        python-version: ${{ matrix.python-versions }}
    - name: make indent
      run: |
        python -m pip install black==22.12
        ./contrib/utilities/indent
        git diff > changes-astyle.diff
    - name: archive indent results
      uses: actions/upload-artifact@v4
      with:
        name: changes-astyle.diff
        path: changes-astyle.diff
    - name: check indentation
      run: |
        git diff --exit-code

  test:
    name: test
<<<<<<< HEAD
    runs-on: ${{ matrix.os }}

    strategy:
      matrix:
        python-versions: ['3.8', '3.9', '3.10', '3.11', '3.12']
        os:
          - ubuntu-20.04
          - macos-14
=======
    runs-on: [ubuntu-latest]

    strategy:
      matrix:
        python-versions: ['3.9', '3.10', '3.11', '3.12']
>>>>>>> b63fbcdc

    steps:
    - uses: actions/checkout@v5
    - name: Set up Python ${{ matrix.python-versions }}
      uses: actions/setup-python@v6
      with:
        python-version: ${{ matrix.python-versions }}
    - name: setup
      run: |
        # cartopy requires libgeos-dev
        sudo apt update && sudo apt install --yes \
         libgeos-dev
        python -m pip install --upgrade pip
        python --version
        python -m pip list
    - name: test
      run: |
        PYTHON=python ./test.sh

  test_cartopy:
    name: Test no Cartopy
<<<<<<< HEAD
    runs-on: ${{ matrix.os }}

    strategy:
      matrix:
        python-versions: ['3.8', '3.9', '3.10', '3.11', '3.12']
        os:
          - ubuntu-20.04
          - macos-14
=======
    runs-on: [ubuntu-latest]

    strategy:
      matrix:
        python-versions: ['3.9', '3.10', '3.11', '3.12']
>>>>>>> b63fbcdc

    steps:
    - uses: actions/checkout@v5
    - name: Set up Python ${{ matrix.python-versions }}
      uses: actions/setup-python@v6
      with:
        python-version: ${{ matrix.python-versions }}
    - name: setup
      run: |
        python -m pip install --upgrade pip
        python --version
        python -m pip install -e .
        python -m pip list
    - name: test
      run: |
        python -m unittest discover ./tests<|MERGE_RESOLUTION|>--- conflicted
+++ resolved
@@ -34,22 +34,15 @@
 
   test:
     name: test
-<<<<<<< HEAD
+
     runs-on: ${{ matrix.os }}
 
     strategy:
       matrix:
-        python-versions: ['3.8', '3.9', '3.10', '3.11', '3.12']
+        python-versions: ['3.9', '3.10', '3.11', '3.12']
         os:
-          - ubuntu-20.04
+          - ubuntu-latest
           - macos-14
-=======
-    runs-on: [ubuntu-latest]
-
-    strategy:
-      matrix:
-        python-versions: ['3.9', '3.10', '3.11', '3.12']
->>>>>>> b63fbcdc
 
     steps:
     - uses: actions/checkout@v5
@@ -71,22 +64,15 @@
 
   test_cartopy:
     name: Test no Cartopy
-<<<<<<< HEAD
+
     runs-on: ${{ matrix.os }}
 
     strategy:
       matrix:
-        python-versions: ['3.8', '3.9', '3.10', '3.11', '3.12']
+        python-versions: ['3.9', '3.10', '3.11', '3.12']
         os:
-          - ubuntu-20.04
+          - ubuntu-latest
           - macos-14
-=======
-    runs-on: [ubuntu-latest]
-
-    strategy:
-      matrix:
-        python-versions: ['3.9', '3.10', '3.11', '3.12']
->>>>>>> b63fbcdc
 
     steps:
     - uses: actions/checkout@v5
